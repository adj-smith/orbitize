--- conflicted
+++ resolved
@@ -210,8 +210,4 @@
     test_orbit_figs[4].savefig('test_orbit5.png')
 
     # clean up
-<<<<<<< HEAD
-    # os.system('rm test_*.png')
-=======
-    os.system('rm test_*.png')
->>>>>>> a215b1ae
+    os.system('rm test_*.png')