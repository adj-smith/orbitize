import pytest

import os
from orbitize.driver import Driver
import orbitize.sampler as sampler
import orbitize.system as system
import orbitize.read_input as read_input
import matplotlib.pyplot as plt

def test_mcmc_runs(num_temps=0, num_threads=1):
    """
    Tests the MCMC sampler by making sure it even runs
    Args:
        num_temps: Number of temperatures to use
            Uses Parallel Tempering MCMC (ptemcee) if > 1, 
            otherwises, uses Affine-Invariant Ensemble Sampler (emcee)
        num_threads: number of threads to run
    """

    # use the test_csv dir
    testdir = os.path.dirname(os.path.abspath(__file__))
    input_file = os.path.join(testdir, 'test_val.csv')

<<<<<<< HEAD
    # construct the system
    orbit = system.System(1, data_table, 1, 0.01)

    # construct sampler
    n_walkers=100
    mcmc = sampler.MCMC(orbit, num_temps, n_walkers, num_threads=num_threads)

    # run it a little (tests 0 burn-in steps)
    mcmc.run_sampler(100)
    # run it a little more (tests adding to results object)
    mcmc.run_sampler(500, burn_steps=10)
=======
    myDriver = Driver(input_file, 'MCMC', 1, 1, 0.01, 
        mcmc_kwargs={'num_temps':2, 'num_threads':num_threads, 'num_walkers':100}
    )

    # run it a little (tests 0 burn-in steps)
    myDriver.sampler.run_sampler(100)

    # run it a little more
    myDriver.sampler.run_sampler(1000, burn_steps=1)

    # run it a little more (tests adding to results object)
    myDriver.sampler.run_sampler(1000, burn_steps=1)

    # test that lnlikes being saved are correct
    returned_lnlike_test = myDriver.sampler.results.lnlike[0]
    computed_lnlike_test = myDriver.sampler._logl(myDriver.sampler.results.post[0])

    assert returned_lnlike_test == pytest.approx(computed_lnlike_test, abs=0.01)
>>>>>>> 65bf031f


def test_examine_chop_chains(num_temps=0, num_threads=1):
    """
    Tests the MCMC sampler's examine_chains and chop_chains methods
    Args:
        num_temps: Number of temperatures to use
            Uses Parallel Tempering MCMC (ptemcee) if > 1, 
            otherwises, uses Affine-Invariant Ensemble Sampler (emcee)
        num_threads: number of threads to run
    """

    # use the test_csv dir
    testdir = os.path.dirname(os.path.abspath(__file__))
    input_file = os.path.join(testdir, 'test_val.csv')
<<<<<<< HEAD
    data_table = read_input.read_file(input_file)
    # Manually set 'object' column of data table
    data_table['object'] = 1

    # construct the system
    orbit = system.System(1, data_table, 1, 0.01)

    # construct sampler
    n_walkers = 20
    mcmc = sampler.MCMC(orbit, num_temps, n_walkers, num_threads=num_threads)

    # run it a little 
    n_samples1 = 2000 # 100 steps for each of 20 walkers
    n_samples2 = 2000 # 100 steps for each of 20 walkers
    n_samples  = n_samples1+n_samples2
    mcmc.run_sampler(n_samples1)
    # run it a little more (tries examine_chains within run_sampler)
    mcmc.run_sampler(n_samples2, examine_chains=True)
    # (4000 orbit samples = 20 walkers x 200 steps)

    # Try all variants of examine_chains
    mcmc.examine_chains()
    plt.close('all') # Close figures generated
    fig_list = mcmc.examine_chains(param_list=['sma1','ecc1','inc1'])
    # Should only get 3 figures
    assert len(fig_list) == 3
    plt.close('all')  # Close figures generated
    mcmc.examine_chains(walker_list=[10, 12])
    plt.close('all')  # Close figures generated
    mcmc.examine_chains(n_walkers=5)
    plt.close('all')  # Close figures generated
    mcmc.examine_chains(step_range=[50,100])
    plt.close('all')  # Close figures generated

    # Now try chopping the chains
    # Chop off first 50 steps
    chop1=50
    mcmc.chop_chains(chop1)
    # Calculate expected number of orbits now
    expected_total_orbits = n_samples - chop1*n_walkers
    # Check lengths of arrays in results object
    assert len(mcmc.results.lnlike) == expected_total_orbits
    assert mcmc.results.post.shape[0] == expected_total_orbits

    # With 150 steps left, now try to trim 25 steps off each end
    chop2 = 25
    trim2 = 25
    mcmc.chop_chains(chop2,trim=trim2)
    # Calculated expected number of orbits now
    samples_removed = (chop1 + chop2 + trim2)*n_walkers
    expected_total_orbits = n_samples - samples_removed
    # Check lengths of arrays in results object
    assert len(mcmc.results.lnlike) == expected_total_orbits
    assert mcmc.results.post.shape[0] == expected_total_orbits
=======

    myDriver = Driver(input_file, 'MCMC', 1, 1, 0.01, 
        mcmc_kwargs={'num_temps':1, 'num_threads':num_threads, 'num_walkers':100}
    )

    # run it a little (tests 0 burn-in steps)
    myDriver.sampler.run_sampler(100)

    # run it a little more
    myDriver.sampler.run_sampler(1000, burn_steps=1)

    # run it a little more (tests adding to results object)
    myDriver.sampler.run_sampler(1000, burn_steps=1)

    # test that lnlikes being saved are correct
    returned_lnlike_test = myDriver.sampler.results.lnlike[0]
    computed_lnlike_test = myDriver.sampler._logl(myDriver.sampler.results.post[0])

    assert returned_lnlike_test == pytest.approx(computed_lnlike_test, abs=0.01)
>>>>>>> 65bf031f

if __name__ == "__main__":
    # Parallel Tempering tests
    test_mcmc_runs(num_temps=2, num_threads=1)
    test_mcmc_runs(num_temps=2, num_threads=4)
    # Ensemble MCMC tests
    test_mcmc_runs(num_temps=0, num_threads=1)
    test_mcmc_runs(num_temps=0, num_threads=8)
    # Test examine/chop chains
    test_examine_chop_chains(num_temps=5) # PT
    test_examine_chop_chains(num_temps=0) # Ensemble<|MERGE_RESOLUTION|>--- conflicted
+++ resolved
@@ -21,21 +21,13 @@
     testdir = os.path.dirname(os.path.abspath(__file__))
     input_file = os.path.join(testdir, 'test_val.csv')
 
-<<<<<<< HEAD
     # construct the system
     orbit = system.System(1, data_table, 1, 0.01)
 
-    # construct sampler
+    # construct Driver
     n_walkers=100
-    mcmc = sampler.MCMC(orbit, num_temps, n_walkers, num_threads=num_threads)
-
-    # run it a little (tests 0 burn-in steps)
-    mcmc.run_sampler(100)
-    # run it a little more (tests adding to results object)
-    mcmc.run_sampler(500, burn_steps=10)
-=======
     myDriver = Driver(input_file, 'MCMC', 1, 1, 0.01, 
-        mcmc_kwargs={'num_temps':2, 'num_threads':num_threads, 'num_walkers':100}
+        mcmc_kwargs={'num_temps':2, 'num_threads':num_threads, 'num_walkers':n_walkers}
     )
 
     # run it a little (tests 0 burn-in steps)
@@ -52,8 +44,6 @@
     computed_lnlike_test = myDriver.sampler._logl(myDriver.sampler.results.post[0])
 
     assert returned_lnlike_test == pytest.approx(computed_lnlike_test, abs=0.01)
->>>>>>> 65bf031f
-
 
 def test_examine_chop_chains(num_temps=0, num_threads=1):
     """
@@ -68,7 +58,6 @@
     # use the test_csv dir
     testdir = os.path.dirname(os.path.abspath(__file__))
     input_file = os.path.join(testdir, 'test_val.csv')
-<<<<<<< HEAD
     data_table = read_input.read_file(input_file)
     # Manually set 'object' column of data table
     data_table['object'] = 1
@@ -76,7 +65,7 @@
     # construct the system
     orbit = system.System(1, data_table, 1, 0.01)
 
-    # construct sampler
+    # construct Driver
     n_walkers = 20
     mcmc = sampler.MCMC(orbit, num_temps, n_walkers, num_threads=num_threads)
 
@@ -123,27 +112,6 @@
     # Check lengths of arrays in results object
     assert len(mcmc.results.lnlike) == expected_total_orbits
     assert mcmc.results.post.shape[0] == expected_total_orbits
-=======
-
-    myDriver = Driver(input_file, 'MCMC', 1, 1, 0.01, 
-        mcmc_kwargs={'num_temps':1, 'num_threads':num_threads, 'num_walkers':100}
-    )
-
-    # run it a little (tests 0 burn-in steps)
-    myDriver.sampler.run_sampler(100)
-
-    # run it a little more
-    myDriver.sampler.run_sampler(1000, burn_steps=1)
-
-    # run it a little more (tests adding to results object)
-    myDriver.sampler.run_sampler(1000, burn_steps=1)
-
-    # test that lnlikes being saved are correct
-    returned_lnlike_test = myDriver.sampler.results.lnlike[0]
-    computed_lnlike_test = myDriver.sampler._logl(myDriver.sampler.results.post[0])
-
-    assert returned_lnlike_test == pytest.approx(computed_lnlike_test, abs=0.01)
->>>>>>> 65bf031f
 
 if __name__ == "__main__":
     # Parallel Tempering tests
