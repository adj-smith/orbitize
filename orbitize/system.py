import numpy as np
from orbitize import priors, read_input, kepler

class System(object):
    """
    A class to store information about a system (data & priors)
    and calculate model predictions given a set of orbital
    parameters.

    Args:
        num_secondary_bodies (int): number of secondary bodies in the system.
            Should be at least 1.
        data_table (astropy.table.Table): output from ``orbitize.read_input.read_file()``
        system_mass (float): mean total mass of the system, in M_sol
        plx (float): mean parallax of the system, in mas
        mass_err (float, optional): uncertainty on ``system_mass``, in M_sol
        plx_err (float, optional): uncertainty on ``plx``, in mas
        restrict_angle_ranges (bool, optional): if True, restrict the ranges
            of the position angle of nodes and argument of periastron to [0,180)
            to get rid of symmetric double-peaks for imaging-only datasets.
        tau_ref_epoch (float, optional): reference epoch for defining tau (MJD).
            Default is 58849 (Jan 1, 2020).
        results (list of orbitize.results.Results): results from an orbit-fit
            will be appended to this list as a Results class

    Users should initialize an instance of this class, then overwrite
    priors they wish to customize.

    Priors are initialized as a list of ``orbitize.priors.Prior`` objects,
    in the following order::

        semimajor axis 1, eccentricity 1, inclination 1,
        argument of periastron 1, position angle of nodes 1,
        epoch of periastron passage 1,
        [semimajor axis 2, eccentricity 2, etc.],
        [parallax, [mass1, mass2, ..], total_mass]

    where 1 corresponds to the first orbiting object, 2 corresponds
    to the second, etc. Mass1, mass2, ... correspond to masses of secondary
    bodies. Primary mass is only in tota_mass. 

    Written: Sarah Blunt, Henry Ngo, Jason Wang, 2018
    """
    def __init__(self, num_secondary_bodies, data_table, system_mass,
                 plx, mass_err=0, plx_err=0, restrict_angle_ranges=None,
<<<<<<< HEAD
                 fit_secondary_mass=False, results=None):
=======
                 tau_ref_epoch=58849, results=None):
>>>>>>> c5fe163a

        self.num_secondary_bodies = num_secondary_bodies
        self.sys_priors = []
        self.labels = []
        self.results = []
<<<<<<< HEAD
        self.fit_secondary_mass = fit_secondary_mass
=======
        self.tau_ref_epoch = tau_ref_epoch
>>>>>>> c5fe163a

        #
        # Group the data in some useful ways
        #

        self.data_table = data_table
        # Creates a copy of the input in case data_table needs to be modified
        self.input_table = self.data_table.copy()

        # List of arrays of indices corresponding to each body
        self.body_indices = []

        # List of arrays of indices corresponding to epochs in RA/Dec for each body
        self.radec = []

        # List of arrays of indices corresponding to epochs in SEP/PA for each body
        self.seppa = []

        radec_indices = np.where(self.data_table['quant_type']=='radec')
        seppa_indices = np.where(self.data_table['quant_type']=='seppa')

        for body_num in np.arange(self.num_secondary_bodies+1):

            self.body_indices.append(
                np.where(self.data_table['object']==body_num)
            )

            self.radec.append(
                np.intersect1d(self.body_indices[body_num], radec_indices)
            )
            self.seppa.append(
                np.intersect1d(self.body_indices[body_num], seppa_indices)
            )


        if (len(radec_indices) + len(seppa_indices) == len(self.data_table)) and (restrict_angle_ranges is None):
            restrict_angle_ranges = True

        if restrict_angle_ranges:
            angle_upperlim = np.pi
        else:
            angle_upperlim = 2.*np.pi

        #
        # Set priors for each orbital element
        #

        for body in np.arange(num_secondary_bodies):
            # Add semimajor axis prior
            self.sys_priors.append(priors.JeffreysPrior(0.001, 1e7))
            self.labels.append('sma{}'.format(body+1))

            # Add eccentricity prior
            self.sys_priors.append(priors.UniformPrior(0.,1.))
            self.labels.append('ecc{}'.format(body+1))

            # Add inclination angle prior
            self.sys_priors.append(priors.SinPrior())
            self.labels.append('inc{}'.format(body+1))

            # Add argument of periastron prior
            self.sys_priors.append(priors.UniformPrior(0.,angle_upperlim))
            self.labels.append('aop{}'.format(body+1))

            # Add position angle of nodes prior
            self.sys_priors.append(priors.UniformPrior(0.,angle_upperlim))
            self.labels.append('pan{}'.format(body+1))

            # Add epoch of periastron prior.
            self.sys_priors.append(priors.UniformPrior(0., 1.))
            self.labels.append('epp{}'.format(body+1))

        #
        # Set priors on total mass and parallax
        #
        self.labels.append('plx')
        self.labels.append('mtot')
        if plx_err > 0:
            self.sys_priors.append(priors.GaussianPrior(plx, plx_err))
        else:
            self.sys_priors.append(plx)
        
        if self.fit_secondary_mass:
            for body in np.arange(num_secondary_bodies):
                    self.sys_priors.append(priors.JeffreysPrior(1e-6, 1)) # in Solar masses for onw

        if mass_err > 0:
            self.sys_priors.append(priors.GaussianPrior(system_mass, mass_err))
        else:
            self.sys_priors.append(system_mass)

        #add labels dictionary for parameter indexing
        self.param_idx = dict(zip(self.labels, np.arange(len(self.labels))))


    def compute_model(self, params_arr):
        """
        Compute model predictions for an array of fitting parameters.

        Args:
            params_arr (np.array of float): RxM array
                of fitting parameters, where R is the number of
                parameters being fit, and M is the number of orbits
                we need model predictions for. Must be in the same order
                documented in ``System()`` above. If M=1, this can be a 1d array.

        Returns:
            np.array of float: Nobsx2xM array model predictions. If M=1, this is
            a 2d array, otherwise it is a 3d array.
        """

        if len(params_arr.shape) == 1:
            model = np.zeros((len(self.data_table), 2))
        else:
            model = np.zeros((len(self.data_table), 2, params_arr.shape[1]))


        for body_num in np.arange(self.num_secondary_bodies)+1:

            epochs = self.data_table['epoch'][self.body_indices[body_num]]
            sma = params_arr[body_num-1]
            ecc = params_arr[body_num]
            inc = params_arr[body_num+1]
            argp = params_arr[body_num+2]
            lan = params_arr[body_num+3]
            tau = params_arr[body_num+4]
            plx = params_arr[6*self.num_secondary_bodies]
            if self.fit_secondary_mass:
                # mass of secondary bodies are in order from -1-num_bodies until -2 in order.
                mass = params_arr[-1-self.num_secondary_bodies+(body_num-1)]
            else:
                mass = None
            mtot = params_arr[-1]

            raoff, decoff, vz = kepler.calc_orbit(
<<<<<<< HEAD
                epochs, sma, ecc, inc, argp, lan, tau, plx, mtot, mass=mass
=======
                epochs, sma, ecc, inc, argp, lan, tau, plx, mtot, tau_ref_epoch=self.tau_ref_epoch
>>>>>>> c5fe163a
            )

            if len(raoff[self.radec[body_num]]) > 0: # (prevent empty array dimension errors)
                model[self.radec[body_num], 0] = raoff[self.radec[body_num]]
                model[self.radec[body_num], 1] = decoff[self.radec[body_num]]

            if len(raoff[self.seppa[body_num]]) > 0:
                sep, pa = radec2seppa(
                    raoff[self.seppa[body_num]],
                    decoff[self.seppa[body_num]]
                )

                model[self.seppa[body_num], 0] = sep
                model[self.seppa[body_num], 1] = pa

        return model

    def convert_data_table_radec2seppa(self,body_num=1):
        """
        Converts rows of self.data_table given in radec to seppa.
        Note that self.input_table remains unchanged.

        Args:
            body_num (int): which object to convert (1 = first planet)
        """
        for i in self.radec[body_num]: # Loop through rows where input provided in radec
            # Get ra/dec values
            ra = self.data_table['quant1'][i]
            ra_err = self.data_table['quant1_err'][i]
            dec = self.data_table['quant2'][i]
            dec_err = self.data_table['quant2_err'][i]
            # Convert to sep/PA
            sep, pa = radec2seppa(ra,dec)
            sep_err, pa_err = radec2seppa(ra_err,dec_err)
            # Update data_table
            self.data_table['quant1'][i]=sep
            self.data_table['quant1_err'][i]=sep_err
            self.data_table['quant2'][i]=pa
            self.data_table['quant2_err'][i]=pa_err
            self.data_table['quant_type'][i]='seppa'
            # Update self.radec and self.seppa arrays
            self.radec[body_num]=np.delete(self.radec[body_num],np.where(self.radec[body_num]==i)[0])
            self.seppa[body_num]=np.append(self.seppa[body_num],i)


    def add_results(self, results):
        """
        Adds an orbitize.results.Results object to the list in system.results

        Args:
            results (orbitize.results.Results object): add this object to list
        """
        self.results.append(results)

    def clear_results(self):
        """
        Removes all stored results
        """
        self.results = []

def radec2seppa(ra, dec):
    """
    Convenience function for converting from
    right ascension/declination to separation/
    position angle.

    Args:
        ra (np.array of float): array of RA values, in mas
        dec (np.array of float): array of Dec values, in mas

    Returns:
        tulple of float: (separation [mas], position angle [deg])

    """
    sep = np.sqrt((ra**2) + (dec**2))
    pa = np.degrees(np.arctan2(ra, dec)) % 360.

    return sep, pa<|MERGE_RESOLUTION|>--- conflicted
+++ resolved
@@ -43,21 +43,14 @@
     """
     def __init__(self, num_secondary_bodies, data_table, system_mass,
                  plx, mass_err=0, plx_err=0, restrict_angle_ranges=None,
-<<<<<<< HEAD
-                 fit_secondary_mass=False, results=None):
-=======
-                 tau_ref_epoch=58849, results=None):
->>>>>>> c5fe163a
+                 tau_ref_epoch=58849, fit_secondary_mass=False, results=None):
 
         self.num_secondary_bodies = num_secondary_bodies
         self.sys_priors = []
         self.labels = []
         self.results = []
-<<<<<<< HEAD
         self.fit_secondary_mass = fit_secondary_mass
-=======
         self.tau_ref_epoch = tau_ref_epoch
->>>>>>> c5fe163a
 
         #
         # Group the data in some useful ways
@@ -193,11 +186,7 @@
             mtot = params_arr[-1]
 
             raoff, decoff, vz = kepler.calc_orbit(
-<<<<<<< HEAD
-                epochs, sma, ecc, inc, argp, lan, tau, plx, mtot, mass=mass
-=======
-                epochs, sma, ecc, inc, argp, lan, tau, plx, mtot, tau_ref_epoch=self.tau_ref_epoch
->>>>>>> c5fe163a
+                epochs, sma, ecc, inc, argp, lan, tau, plx, mtot, mass=mass, tau_ref_epoch=self.tau_ref_epoch
             )
 
             if len(raoff[self.radec[body_num]]) > 0: # (prevent empty array dimension errors)
