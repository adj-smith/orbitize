import numpy as np
from orbitize import priors, read_input, kepler

class System(object):
    """
    A class to store information about a system (data & priors)
    and calculate model predictions given a set of orbital
    parameters.

    Args:
        num_secondary_bodies (int): number of secondary bodies in the system.
            Should be at least 1.
        data_table (astropy.table.Table): output from either
            ``orbitize.read_input.read_formatted_file()`` or
            ``orbitize.read_input.read_orbitize_input()``
        system_mass (float): mean total mass of the system, in M_sol
        plx (float): mean parallax of the system, in mas
        mass_err (float [optional]): uncertainty on ``system_mass``, in M_sol
        plx_err (float [optional]): uncertainty on ``plx``, in mas
        restrict_angle_ranges (bool [optional]): if True, restrict the ranges
            of the position angle of nodes and argument of periastron to [0,180)
            to get rid of symmetric double-peaks for imaging-only datasets.
        results (list of orbitize.results.Results): results from an orbit-fit
            will be appended to this list as a Results class

    Users should initialize an instance of this class, then overwrite
    priors they wish to customize.

    Priors are initialized as a list of orbitize.priors.Prior objects,
    in the following order:

        semimajor axis 1, eccentricity 1, inclination 1,
        argument of periastron 1, position angle of nodes 1,
        epoch of periastron passage 1,
        [semimajor axis 2, eccentricity 2, etc.],
        [total mass, parallax]

    where 1 corresponds to the first orbiting object, 2 corresponds
    to the second, etc.

    (written): Sarah Blunt, 2018
    """
    def __init__(self, num_secondary_bodies, data_table, system_mass,
                 plx, mass_err=0, plx_err=0, restrict_angle_ranges=None,
                 results=None):

        self.num_secondary_bodies = num_secondary_bodies
        self.sys_priors = []
        self.labels = []
        self.results = []

        #
        # Group the data in some useful ways
        #

        self.data_table = data_table

        # List of arrays of indices corresponding to each body
        self.body_indices = []

        # List of arrays of indices corresponding to epochs in RA/Dec for each body
        self.radec = []

        # List of arrays of indices corresponding to epochs in SEP/PA for each body
        self.seppa = []

        radec_indices = np.where(self.data_table['quant_type']=='radec')
        seppa_indices = np.where(self.data_table['quant_type']=='seppa')

        for body_num in np.arange(self.num_secondary_bodies+1):

            self.body_indices.append(
                np.where(self.data_table['object']==body_num)
            )

            self.radec.append(
                np.intersect1d(self.body_indices[body_num], radec_indices)
            )
            self.seppa.append(
                np.intersect1d(self.body_indices[body_num], seppa_indices)
            )


        if (len(radec_indices) + len(seppa_indices) == len(self.data_table)) and (restrict_angle_ranges is None):
            restrict_angle_ranges = True

        if restrict_angle_ranges:
            angle_upperlim = np.pi
        else:
            angle_upperlim = 2.*np.pi

        #
        # Set priors for each orbital element
        #

        for body in np.arange(num_secondary_bodies):
            # Add semimajor axis prior
            self.sys_priors.append(priors.JeffreysPrior(0.1, 100.))
            self.labels.append('a_{}'.format(body+1))

            # Add eccentricity prior
            self.sys_priors.append(priors.UniformPrior(0.,1.))
            self.labels.append('e_{}'.format(body+1))

            # Add inclination angle prior
            self.sys_priors.append(priors.SinPrior())
            self.labels.append('i_{}'.format(body+1))

            # Add argument of periastron prior
            self.sys_priors.append(priors.UniformPrior(0.,angle_upperlim))
            self.labels.append('aop_{}'.format(body+1))

            # Add position angle of nodes prior
            self.sys_priors.append(priors.UniformPrior(0.,angle_upperlim))
            self.labels.append('pan_{}'.format(body+1))

            # Add epoch of periastron prior.
            self.sys_priors.append(priors.UniformPrior(0., 1.))
            self.labels.append('epp_{}'.format(body+1))

        #
        # Set priors on system mass and parallax
        #

        if mass_err > 0:
            self.sys_priors.append(priors.GaussianPrior(
                system_mass, mass_err)
            )
            self.abs_system_mass = np.nan
        else:
            self.abs_system_mass = system_mass
            self.labels.append('stellar_mass')
        if plx_err > 0:
            self.sys_priors.append(priors.GaussianPrior(plx, plx_err))
            self.abs_plx = np.nan
        else:
            self.abs_plx = plx
            self.labels.append('parallax')


    def compute_model(self, params_arr):
        """
        Compute model predictions for an array of fitting parameters.

        Args:
            params_arr (np.array of float): RxM array
                of fitting parameters, where R is the number of
                parameters being fit, and M is the number of orbits
                we need model predictions for. Must be in the same order
                documented in System() above. If M=1, this can be a 1d array.

        Returns:
            np.array of float: Nobsx2xM array model predictions. If M=1, this is
                a 2d array, otherwise it is a 3d array.
        """

        if len(params_arr.shape) == 1:
            model = np.zeros((len(self.data_table), 2))
        else:
            model = np.zeros((len(self.data_table), 2, params_arr.shape[1]))

        if not np.isnan(self.abs_plx):
            plx = self.abs_plx
        else:
            plx = params_arr[-1]
        if not np.isnan(self.abs_system_mass):
            mtot = self.abs_system_mass
        else:
            mtot = params_arr[6*self.num_secondary_bodies]

        for body_num in np.arange(self.num_secondary_bodies)+1:

            epochs = self.data_table['epoch'][self.body_indices[body_num]]
            sma = params_arr[body_num-1]
            ecc = params_arr[body_num]
            inc = params_arr[body_num+1]
            argp = params_arr[body_num+2]
            lan = params_arr[body_num+3]
            tau = params_arr[body_num+4]

            raoff, decoff, vz = kepler.calc_orbit(
                epochs, sma, ecc, inc, argp, lan, tau, plx, mtot
            )
            # TODO: hack to get this working for mcmc
            # if len(raoff.shape) == 1:
            #     raoff = raoff.reshape(1, raoff.shape[0])
            #     decoff = decoff.reshape(1, decoff.shape[0])
            #     vz = vz.reshape(1, vz.shape[0])

            model[self.radec[body_num], 0] = raoff[self.radec[body_num]]
            model[self.radec[body_num], 1] = decoff[self.radec[body_num]]

            sep, pa = radec2seppa(
                raoff[self.seppa[body_num]],
                decoff[self.seppa[body_num]]
            )

            model[self.seppa[body_num], 0] = sep
            model[self.seppa[body_num], 1] = pa

        return model

<<<<<<< HEAD
=======
    def add_results(self, results):
        """
        Adds an orbitize.results.Results object to the list in system.results

        Args:
            results (orbitize.results.Results object): add this object to list
        """
        self.results.append(results)

    def clear_results(self):
        """
        Removes all stored results
        """
        self.results = []


>>>>>>> 55b4dcf2
def radec2seppa(ra, dec):
    """
    Convenience function for converting from
    right ascension/declination to separation/
    position angle.

    Args:
        ra (np.array of float): array of RA values [mas]
        dec (np.array of float): array of Dec values [mas]

    Returns:
        tulple of float: (separation [mas], position angle [deg])

    """
    sep = np.sqrt((ra**2) + (dec**2))
    pa = np.degrees(np.arctan2(ra, dec)) % 360.

    return sep, pa<|MERGE_RESOLUTION|>--- conflicted
+++ resolved
@@ -200,8 +200,6 @@
 
         return model
 
-<<<<<<< HEAD
-=======
     def add_results(self, results):
         """
         Adds an orbitize.results.Results object to the list in system.results
@@ -217,8 +215,6 @@
         """
         self.results = []
 
-
->>>>>>> 55b4dcf2
 def radec2seppa(ra, dec):
     """
     Convenience function for converting from
