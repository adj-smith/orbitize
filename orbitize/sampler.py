--- conflicted
+++ resolved
@@ -170,11 +170,8 @@
             post=None,
             lnlike=None,
             tau_ref_epoch=self.system.tau_ref_epoch,
-<<<<<<< HEAD
-            data=self.system.data_table
-=======
+            data=self.system.data_table,
             num_secondary_bodies=self.system.num_secondary_bodies
->>>>>>> a12d20d4
         )
 
     def prepare_samples(self, num_samples):
@@ -513,11 +510,8 @@
             post=None,
             lnlike=None,
             tau_ref_epoch=system.tau_ref_epoch,
-<<<<<<< HEAD
-            data=self.system.data_table
-=======
+            data=self.system.data_table,
             num_secondary_bodies=system.num_secondary_bodies
->>>>>>> a12d20d4
         )
 
         if self.num_temps > 1:
