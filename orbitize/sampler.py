<<<<<<< HEAD
from orbitize import lnlike
from orbitize import system
from orbitize import kepler
import sys
import abc
import numpy as np

=======
import orbitize.lnlike
import orbitize.priors
import sys
import abc
import numpy as np
import emcee
>>>>>>> 28085627

# Python 2 & 3 handle ABCs differently
if sys.version_info[0] < 3:
    ABC = abc.ABCMeta('ABC', (), {})
else:
    ABC = abc.ABC

class Sampler(ABC):
    """
    Abstract base class for sampler objects.
    All sampler objects should inherit from this class.
    (written): Sarah Blunt, 2018
    """

    def __init__(self, system, like='chi2_lnlike'):
        self.system = system
        
        # check if likliehood fuction is a string of a function
        if callable(like):
            self.lnlike = like
        else:
            self.lnlike = getattr(orbitize.lnlike, like)

    @abc.abstractmethod
    def run_sampler(self, total_orbits):
        pass


class OFTI(Sampler):
    """
    OFTI Sampler
    Args:
        lnlike (string): name of likelihood function in ``lnlike.py``
        system (system.System): system.System object
    """
    def __init__(self, system, like='chi2_lnlike'):
        super(OFTI, self).__init__(system, like=like)

    def prepare_samples(self, num_samples):
        """
        Prepare some orbits for rejection sampling. This draws random orbits 
        from priors, and performs scale & rotate.
        Args:
            num_samples (int): number of orbits to prepare for OFTI to run 
                rejection sampling on
        Return:
            np.array: array of prepared samples. The first dimension has size of num_samples. This should be passed into ``reject()``
        (written):Isabel Angelo & Sarah Blunt (2018)
        """
        #to do: modify to work for multi-planet systems
        
        #store priors -> this step should be done in OFTI.__init__ so it doesn't slow performance
        pri = self.system.sys_priors
        
        #generate sample orbits
        samples = np.empty([len(pri), num_samples])
        for i in range(len(pri)): 
            samples[i, :] = pri[i].draw_samples(num_samples)
        
        #compute seppa of generated orbits   
        ra, dec, vc = map(kepler.calc_orbit, samples)
        sep, pa = self.system.radec2seppa(ra, dec)
        
        #compute observational uncertainties in seppa
        sep_err = 0
        pa_err = 0

        if len(self.system.seppa != 0): #check for seppa data
            #extract from data table
            seppa_index = self.system.seppa[0][0]
            
            sep_err = self.system.data_table[seppa_index][2]
            pa_err = self.system.data_table[seppa_index][4]
            
        else: #for if there are only radec datatypes
            #extract from data table and convert to seppa
            radec_index = self.system.radec[0][0]
            
            ra_err = self.system.data_table[radec_index][2]
            dec_err = self.system.data_table[radec_index][4]
            
            sep_err, pa_err = self.system.radec2seppa(ra_err, dec_err)    
        
        #generate offsets from observational uncertainties
        sep_offsets = sep_err * np.random.randn(sep.size)
        pa_offsets = pa_err * np.random.randn(pa.size)  
        
        #perform scale-and-rotate
        samples[0] = sep * (sep/(sep + sep_offsets))
        samples[-1] = pa + pa_offsets
        

    def reject(self, orbit_configs):
        """
        Runs rejection sampling on some prepared samples
        Args:
            orbit_configs (np.array): array of prepared samples. The first dimension has size `num_samples`. This should be the output of ``prepare_samples()``
        Return:
            np.array: a subset of orbit_configs that are accepted based on the data.
        """
        pass

    def run_sampler(self, total_orbits):
        """
        Runs OFTI until we get the number of total accepted orbits we want. 
        Args:
            total_orbits (int): total number of accepted possible orbits that 
                are desired
        Return:
            np.array: array of accepted orbits. First dimension has size ``total_orbits``.
        """
        # this function shold first check if we have reached enough orbits, and break when we do

        # put outputs of calc_orbit into format specified by mask passed from System object. Feed these arrays of data, model, and errors into lnlike.py
        pass


class PTMCMC(Sampler):
    """
    Parallel-Tempered MCMC Sampler using the emcee Affine-infariant sampler
<<<<<<< HEAD
=======

    NOTE: Does not currnetly support multithreading because orbitize classes are not yet pickleable. 

>>>>>>> 28085627
    Args:
        lnlike (string): name of likelihood function in ``lnlike.py``
        system (system.System): system.System object
        num_temps (int): number of temperatures to run the sampler at
        num_walkers (int): number of walkers at each temperature
    """
    def __init__(self, lnlike, system, num_temps, num_walkers):
        super(PTMCMC, self).__init__(system, like=lnlike)
        self.num_temps = num_temps
        self.num_walkers = num_walkers

        # get priors from the system class
        self.priors = system.sys_priors

        # initialize walkers initial postions
        self.num_params = len(self.priors)
        init_positions = [] 
        for prior in self.priors:
            # draw them uniformly becase we don't know any better right now
            # todo: be smarter in the future
            random_init = prior.draw_samples(num_walkers*num_temps).reshape([num_temps, num_walkers])

            init_positions.append(random_init)

        # make this an numpy array, but combine the parameters into a shape of (ntemps, nwalkers, nparams)
        # we currently have a list of [ntemps, nwalkers] with nparam arrays. We need to make nparams the third dimension
        # save this as the current position
        self.curr_pos = np.dstack(init_positions)

        self.sampler = emcee.PTSampler(num_temps, num_walkers, self.num_params, self._logl, orbitize.priors.all_lnpriors, logpargs=[self.priors,] )


    def run_sampler(self, total_orbits, burn_steps=0, thin=1):
        """
<<<<<<< HEAD
        Runs PT MCMC sampler
=======
        Runs PT MCMC sampler. Results are stored in self.chain, and self.lnlikes

        Can be run multiple times if you want to pause and insepct things. 
        Each call will continue from the end state of the last execution

>>>>>>> 28085627
        Args:
            total_orbits (int): total number of accepted possible 
                orbits that are desired. This equals 
                ``num_steps_per_walker``x``num_walkers``
            burn_steps (int): optional paramter to tell sampler
                to discard certain number of steps at the beginning
            thin (int): factor to thin the steps of each walker 
                by to remove correlations in the walker steps
        """
<<<<<<< HEAD
        pass
=======
        for pos, lnprob, lnlike in self.sampler.sample(self.curr_pos, iterations=burn_steps, thin=thin):
            pass

        self.sampler.reset()
        self.curr_pos = pos
        print('Burn in complete')

        for pos, lnprob, lnlike in self.sampler.sample(pos, lnprob0=lnprob, lnlike0=lnlike,
                                                        iterations=total_orbits, thin=thin):
            pass
        
        self.curr_pos = pos
        self.chain = self.sampler.chain
        self.lnlikes = self.sampler.lnprobability

    def _logl(self, params):
        """
        log likelihood function for emcee that interfaces with the orbitize objectts
        Comptues the sum of the log likelihoods of all the data given the input model

        Args:
            params (np.array): 1-D numpy array of size self.num_params

        Returns:
            lnlikes (float): sum of all log likelihoods of the data given input model

        """
        model = self.system.compute_model(params.reshape(1, params.shape[0]))

        data = np.array([self.system.data_table['quant1'], self.system.data_table['quant2']]).T
        errs = np.array([self.system.data_table['quant1_err'], self.system.data_table['quant2_err']]).T

        lnlikes =  self.lnlike(data, errs, model)

        return np.nansum(lnlikes)



>>>>>>> 28085627
<|MERGE_RESOLUTION|>--- conflicted
+++ resolved
@@ -1,19 +1,9 @@
-<<<<<<< HEAD
-from orbitize import lnlike
-from orbitize import system
-from orbitize import kepler
-import sys
-import abc
-import numpy as np
-
-=======
 import orbitize.lnlike
 import orbitize.priors
 import sys
 import abc
 import numpy as np
 import emcee
->>>>>>> 28085627
 
 # Python 2 & 3 handle ABCs differently
 if sys.version_info[0] < 3:
@@ -134,12 +124,9 @@
 class PTMCMC(Sampler):
     """
     Parallel-Tempered MCMC Sampler using the emcee Affine-infariant sampler
-<<<<<<< HEAD
-=======
 
     NOTE: Does not currnetly support multithreading because orbitize classes are not yet pickleable. 
 
->>>>>>> 28085627
     Args:
         lnlike (string): name of likelihood function in ``lnlike.py``
         system (system.System): system.System object
@@ -174,15 +161,11 @@
 
     def run_sampler(self, total_orbits, burn_steps=0, thin=1):
         """
-<<<<<<< HEAD
-        Runs PT MCMC sampler
-=======
         Runs PT MCMC sampler. Results are stored in self.chain, and self.lnlikes
 
         Can be run multiple times if you want to pause and insepct things. 
         Each call will continue from the end state of the last execution
 
->>>>>>> 28085627
         Args:
             total_orbits (int): total number of accepted possible 
                 orbits that are desired. This equals 
@@ -192,9 +175,6 @@
             thin (int): factor to thin the steps of each walker 
                 by to remove correlations in the walker steps
         """
-<<<<<<< HEAD
-        pass
-=======
         for pos, lnprob, lnlike in self.sampler.sample(self.curr_pos, iterations=burn_steps, thin=thin):
             pass
 
@@ -230,7 +210,3 @@
         lnlikes =  self.lnlike(data, errs, model)
 
         return np.nansum(lnlikes)
-
-
-
->>>>>>> 28085627
