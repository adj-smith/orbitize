import numpy as np
import astropy.units as u
import astropy.constants as consts
import matplotlib as mpl
import matplotlib.pyplot as plt
import corner
import orbitize.kepler as kepler

class Results(object):
    """
    A class to store accepted orbital configurations from the sampler

    Args:
        sampler_name (string): name of sampler class that generated these results [None].
        post (np.array of float): MxN array of orbital parameters
            (posterior output from orbit-fitting process), where M is the
            number of orbits generated, and N is the number of varying orbital
            parameters in the fit [None].
        lnlike (np.array of float): M array of ln-likelihoods corresponding to
            the orbits described in post [None].

    The `post` array is in the following order:

        semimajor axis 1, eccentricity 1, inclination 1,
        argument of periastron 1, position angle of nodes 1,
        epoch of periastron passage 1,
        [semimajor axis 2, eccentricity 2, etc.],
        [total mass, parallax]

    where 1 corresponds to the first orbiting object, 2 corresponds
    to the second, etc. If stellar mass

    (written): Henry Ngo, Sarah Blunt, 2018
    """
    def __init__(self, sampler_name=None, post=None, lnlike=None):
        self.sampler_name = sampler_name
        self.post = post
        self.lnlike = lnlike

<<<<<<< HEAD
    def add_orbits(self, orbital_params):
=======
    def add_samples(self, orbital_params, lnlikes):
>>>>>>> 55b4dcf2
        """
        Add accepted orbits and their likelihoods to the results

        Args:
            orbital_params (np.array): add sets of orbital params (could be multiple) to results
            lnlike (np.array): add corresponding lnlike values to results

        (written): Henry Ngo, 2018
        """
        # If no exisiting results then it is easy
        if self.post is None and self.lnlike is None:
            self.post = orbital_params
            self.lnlike = lnlikes
        # Otherwise, need to append properly
        else:
            self.post = np.vstack((self.post,orbital_params))
            self.lnlike = np.append(self.lnlike,lnlikes)

    def save_results(self, filename):
        """
        Save results to file

        Args:
            filename (string): filepath to save to
        """
        pass

    def plot_corner(self, param_list=[], **corner_kwargs):
        """
        Make a corner plot of posterior on orbit fit from any sampler

        Args:
            param_list (list of strings): each entry is a name of a parameter to include
                valid strings:
                sma1: semimajor axis
                ecc1: eccentricity
                inc1: inclination
                aop1: argument of periastron
                pan1: position angle of nodes
                epp1: epoch of periastron passage
                [repeat for 2, 3, 4, etc if multiple objects]
                mtot: total mass
                plx:  parallax
                e.g. Use param_list = ['sma1,ecc1,inc1,sma2,ecc2,inc2'] to only
                     plot posteriors for semimajor axis, eccentricity and inclination
                     of the first two companions
            **corner_kwargs: any remaining keyword args are sent to corner.corner
                             See: https://corner.readthedocs.io/
                             Note: default axis labels used unless overwritten by user input

        Return:
            matplotlib.pyplot Figure object of the corner plot

        (written): Henry Ngo, 2018
        """
        # Define a dictionary to look up index of certain parameters
        dict_of_indices = {
            'sma': 0,
            'ecc': 1,
            'inc': 2,
            'aop': 3,
            'pan': 4,
            'epp': 5
        }
        # Define array of default axis labels (overwritten if user specifies list)
        default_labels = [
            'a [au]',
            'ecc',
            'inc [deg]',
            '$\omega$ [deg]',
            '$\Omega$ [deg]',
            '$\\tau$',
            '$M_T$ [Msol]',
            '$\pi$ [mas]'
        ]
        if len(param_list)>0: # user chose to plot specific parameters only
            num_orb_param = self.post.shape[1] # number of orbital parameters (+ mass, parallax)
            num_objects,remainder = np.divmod(num_orb_param,6)
            have_mtot_and_plx = remainder == 2
            param_indices = []
            for param in param_list:
                if param=='mtot':
                    if have_mtot_and_plx:
                        param_indices.append(num_orb_param-2) # the 2nd last index
                elif param=='plx':
                    if have_mtot_and_plx:
                        param_indices.append(num_orb_param-2) # the last index
                elif len(param)==4: # to prevent invalid, short param names breaking
                    if param[0:3] in dict_of_indices:
                        object_id = np.int(param[3])
                        index = dict_of_indices[param[0:3]] + 6*(object_id-1)
                        param_indices.append(index)
                else:
                    pass # skip unrecognized parameter

            samples = self.post[:,param_indices] # Keep only chains for selected parameters
            if 'labels' not in corner_kwargs: # Use default labels if user didn't already supply them
                # Necessary to index a list with another list
                reduced_labels_list = [default_labels[i] for i in param_indices]
                corner_kwargs['labels'] = reduced_labels_list
        else:
            samples = self.post
            if 'labels' not in corner_kwargs: # Use default labels if user didn't already supply them
                corner_kwargs['labels'] = default_labels

        figure = corner.corner(samples, **corner_kwargs)
        return figure

    def plot_orbits(self, parallax=None, total_mass=None, object_mass=0,
                    object_to_plot=1, start_year=2000,
                    num_orbits_to_plot=100, num_epochs_to_plot=100,
                    square_plot=True, show_colorbar=True):
        """
        Plots one orbital period for a select number of fitted orbits
        for a given object, with line segments colored according to time

        Args:
            parallax (float): parallax in mas, however, if plx_err was passed
                to system, then this is ignored and the posterior samples for
                plx will be used instead [None]
            total_mass (float): total mass of system in solar masses, however,
                if mass_err was passed to system, then this is ignored and the
                posterior samples for mtot will be used instead [None]
            object_mass (float): mass of the object, in solar masses [0]
            object_to_plot (int): which object to plot [1]
            start_year (float): year in which to start plotting orbits
            num_orbits_to_plot (int): number of orbits to plot [100]
            num_epochs_to_plot (int): number of points to plot per orbit [100]
            square_plot (Boolean): Aspect ratio is always equal, but if
                square_plot is True (default), then the axes will be square,
                otherwise, white space padding is used
            show_colorbar (Boolean): Displays colorbar to the right of the plot [True]

        Return:
            matplotlib.pyplot Figure object of the orbit plot if input valid, None otherwise

        (written): Henry Ngo, Sarah Blunt, 2018
        """
        # Split the 2-D post array into series of 1-D arrays for each orbital parameter
        num_objects, remainder = np.divmod(self.post.shape[1],6)
        if object_to_plot > num_objects:
            return None
        first_index = 0 + 6*(object_to_plot-1)
        sma = self.post[:,first_index+0]
        ecc = self.post[:,first_index+1]
        inc = self.post[:,first_index+2]
        aop = self.post[:,first_index+3]
        pan = self.post[:,first_index+4]
        epp = self.post[:,first_index+5]
        # Then, get the other parameters
        if remainder == 2: # have samples for parallax and mtot
            mtot = self.post[:,-2]
            plx = self.post[:,-1]
        else: # otherwise make arrays out of user provided value
            if total_mass is not None:
                mtot = np.ones(len(sma))*total_mass
            else:
                raise Exception('results.Results.plot_orbits(): total mass must be provided if not part of samples')
            if parallax is not None:
                plx = np.ones(len(sma))*parallax
            else:
                raise Exception('results.Results.plot_orbits(): parallax must be provided if not part of samples')
        mplanet = np.ones(len(sma))*object_mass

        # Select random indices for plotted orbit
        if num_orbits_to_plot > len(sma):
            num_orbits_to_plot = len(sma)
        choose = np.random.randint(0, high=len(sma), size=num_orbits_to_plot)

        raoff = np.zeros((num_orbits_to_plot, num_epochs_to_plot))
        deoff = np.zeros((num_orbits_to_plot, num_epochs_to_plot))
        epochs = np.zeros((num_orbits_to_plot, num_epochs_to_plot))

        # Loop through each orbit to plot and calcualte ra/dec offsets for all points in orbit
        # Need this loops since epochs[] vary for each orbit, unless we want to just plot the same time period for all orbits
        for i in np.arange(num_orbits_to_plot):
            orb_ind = choose[i]
            # Compute period (from Kepler's third law)
            period = np.sqrt(4*np.pi**2.0*(sma*u.AU)**3/(consts.G*(mtot*u.Msun)))
            period = period.to(u.day).value
            start_date = (start_year*u.year).to(u.day).value
            # Create an epochs array to plot num_epochs_to_plot points over one orbital period
            epochs[i,:] = np.linspace(start_date, float(start_date+period[orb_ind]), num_epochs_to_plot)
            #print('period = {}'.format(period))
            # Calculate ra/dec offsets for all epochs of this orbit
            raoff0, deoff0, _ = kepler.calc_orbit(
                epochs[i,:], sma[orb_ind], ecc[orb_ind], inc[orb_ind], aop[orb_ind], pan[orb_ind],
                epp[orb_ind], plx[orb_ind], mtot[orb_ind], mass=mplanet[orb_ind]
            )
            raoff[i,:] = raoff0
            deoff[i,:] = deoff0

        # Create a linearly increasing colormap for our range of epochs
        cmap = mpl.cm.inferno
        norm = mpl.colors.Normalize(vmin=np.min(epochs), vmax=np.max(epochs))
        norm_yr = mpl.colors.Normalize(vmin=np.min(epochs/365.25), vmax=np.max(epochs/365.25))
        colormap = mpl.cm.ScalarMappable(norm=norm, cmap=cmap).to_rgba

        # Create figure for orbit plots
        fig, ax = plt.subplots()
        # Plot each orbit (each segment between two points coloured using colormap)
        for i in np.arange(num_orbits_to_plot):
            # Plot line segments for each point to the next (except for the last point)
            for j in np.arange(num_epochs_to_plot-1):
                ax.plot(raoff[i, j:j+2], deoff[i, j:j+2], color=colormap(epochs[i,j]))
            # Connect the final point with the first point
            ax.plot([raoff[i,-1], raoff[i,0]], [deoff[i,-1], deoff[i,0]], color=colormap(epochs[i,-1]))

        # Modify the axes
        if square_plot:
            adjustable_param='datalim'
        else:
            adjustable_param='box'
        ax.set_aspect('equal', adjustable=adjustable_param)
        ax.set_xlabel('$\Delta$RA [mas]')
        ax.set_ylabel('$\Delta$Dec [mas]')
        ax.locator_params(axis='x', nbins=6)
        ax.locator_params(axis='y', nbins=6)

        # Add colorbar
        if show_colorbar:
            sm = mpl.cm.ScalarMappable(cmap=cmap, norm=norm_yr)
            sm.set_array([]) # magic? (just needs to *not* be None)
            cbar = fig.colorbar(sm, format='%g')
        # Alternative implementation example for right-hand colorbar
        # fig.subplots_adjust(right=0.8)
        # cbar_ax = fig.add_axes([0.825, 0.15, 0.05, 0.7]) # xpos, ypos, width, height, in fraction of figure size
        # cbar = mpl.colorbar.ColorbarBase(cbar_ax, cmap=cmap, norm=norm_yr, orientation='vertical')

        return fig<|MERGE_RESOLUTION|>--- conflicted
+++ resolved
@@ -37,11 +37,7 @@
         self.post = post
         self.lnlike = lnlike
 
-<<<<<<< HEAD
-    def add_orbits(self, orbital_params):
-=======
     def add_samples(self, orbital_params, lnlikes):
->>>>>>> 55b4dcf2
         """
         Add accepted orbits and their likelihoods to the results
 
