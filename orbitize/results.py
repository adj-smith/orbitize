--- conflicted
+++ resolved
@@ -56,11 +56,8 @@
 
     Written: Henry Ngo, Sarah Blunt, 2018
     """
-<<<<<<< HEAD
-    def __init__(self, sampler_name=None, post=None, lnlike=None, lnpost=None, tau_ref_epoch=None):
-=======
-    def __init__(self, sampler_name=None, post=None, lnlike=None, tau_ref_epoch=None, labels=None):
->>>>>>> 66e9d4b9
+    def __init__(self, sampler_name=None, post=None, lnlike=None, lnpost=None, tau_ref_epoch=None, labels=None):
+
         self.sampler_name = sampler_name
         self.post = post
         self.lnlike = lnlike
@@ -68,23 +65,15 @@
         self.tau_ref_epoch = tau_ref_epoch
         self.labels=labels
         
-
-<<<<<<< HEAD
-    def add_samples(self, orbital_params, lnlikes, lnposts):
-=======
-    def add_samples(self, orbital_params, lnlikes, labels):
->>>>>>> 66e9d4b9
+    def add_samples(self, orbital_params, lnlikes, lnposts, labels):
         """
         Add accepted orbits and their likelihoods to the results
 
         Args:
             orbital_params (np.array): add sets of orbital params (could be multiple) to results
             lnlike (np.array): add corresponding lnlike values to results
-<<<<<<< HEAD
-            lnlike (np.array): add corresponding lnposterior values to results
-=======
+            lnposts (np.array): add corresponding lnposterior values to results
             labels (list of str): list of parameter labels specifying the order in ``orbital_params``
->>>>>>> 66e9d4b9
 
         Written: Henry Ngo, 2018
         """
@@ -92,11 +81,8 @@
         if self.post is None:
             self.post = orbital_params
             self.lnlike = lnlikes
-<<<<<<< HEAD
             self.lnpost = lnposts
-=======
             self.labels = labels
->>>>>>> 66e9d4b9
         # Otherwise, need to append properly
         else:
             self.post = np.vstack((self.post,orbital_params))
@@ -124,42 +110,6 @@
 
         Written: Henry Ngo, 2018
         """
-<<<<<<< HEAD
-        if format.lower()=='hdf5':
-            hf = h5py.File(filename,'w') # Creates h5py file object
-            # Add sampler_name as attribute of the root group
-            hf.attrs['sampler_name']=self.sampler_name
-            hf.attrs['tau_ref_epoch'] = self.tau_ref_epoch
-            # Now add post and lnlike from the results object as datasets
-            hf.create_dataset('post', data=self.post)
-            if self.lnlike is not None: # This property doesn't exist for OFTI
-                hf.create_dataset('lnlike', data=self.lnlike)
-            if self.lnpost is not None: # This property doesn't exist for OFTI
-                hf.create_dataset('lnpost', data=self.lnpost)
-            hf.close() # Closes file object, which writes file to disk
-        elif format.lower()=='fits':
-            n_params = self.post.shape[1]
-            # Create column from post array. Each cell is a 1-d array of n_params length
-            post_format_string = '{}D'.format(n_params) # e.g. would read '8D' for 8 parameter fit
-            col_post = fits.Column(name='post', format=post_format_string, array=self.post)
-            if self.lnlike is not None: # This property doesn't exist for OFTI
-                # Create lnlike column
-                col_lnlike = fits.Column(name='lnlike', format='D', array=self.lnlike)
-                # Create the Binary Table HDU
-                hdu = fits.BinTableHDU.from_columns([col_post,col_lnlike])
-            else:
-                # Create the Binary Table HDU
-                hdu = fits.BinTableHDU.from_columns([col_post])
-            # Add sampler_name to the hdu's header
-            hdu.header['SAMPNAME'] = self.sampler_name
-            hdu.header['TAU_REF'] = self.tau_ref_epoch
-            # Write to fits file
-            hdu.writeto(filename)
-        else:
-            raise Exception('Invalid format {} for Results.save_results()'.format(format))
-
-    def load_results(self, filename, format='hdf5', append=False):
-=======
         hf = h5py.File(filename,'w') # Creates h5py file object
         # Add sampler_name as attribute of the root group
         hf.attrs['sampler_name']=self.sampler_name
@@ -173,7 +123,6 @@
         hf.close() # Closes file object, which writes file to disk
 
     def load_results(self, filename, append=False):
->>>>>>> 66e9d4b9
         """
         Populate the ``results.Results`` object with data from a datafile
 
