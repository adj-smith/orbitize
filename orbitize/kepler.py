"""
This module solves for the orbit of the planet given Keplerian parameters.
"""
import numpy as np
import astropy.units as u
import astropy.constants as consts
import warnings # to be removed after tau_ref_epoch warning is removed. 

try:
    from . import _kepler
    cext = True
except ImportError:
    print("WARNING: KEPLER: Unable to import C-based Kepler's \
equation solver. Falling back to the slower NumPy implementation.")
    cext = False


<<<<<<< HEAD

try:
    import pyopencl as cl
    import struct

    ctx = cl.create_some_context()
    queue = cl.CommandQueue(ctx)
    mf = cl.mem_flags

    f = open("/home/devin/Documents/orbitize/orbitize/kepler.cl", 'r')
    fstr = "".join(f.readlines())
    prg = cl.Program(ctx, fstr).build()


    tolerance = 1e-9
    max_iter = 100
    print("copy parameters to gpu")
    params = struct.pack('dd', tolerance, max_iter)
    print("prams: {}".format(params))    
    #print("param parameters", len(params), struct.calcsize('dd'))
    print("actuall transfer") 
    params_buf = cl.Buffer(ctx, mf.READ_ONLY, len(params))

    print("allocating space") 
    manom_buf = cl.Buffer(ctx, mf.READ_ONLY, size = int(4e6))
    print("manom buf")
    ecc_buf = cl.Buffer(ctx, mf.READ_ONLY, size = int(4e6))
    print("ecc buf") 
    eanom_buf = cl.Buffer(ctx, mf.READ_WRITE, int(4e6)) 
    clext = True
except Exception as e:
    print("Warning: KEPLER: Unable to import openCL Kepler solver")
    print(e)
    clext = False


def calc_orbit(epochs, sma, ecc, inc, aop, pan, tau, plx, mtot, mass_for_Kamp=None, tau_ref_epoch=0, tolerance=1e-9, max_iter=100):
=======
def calc_orbit(epochs, sma, ecc, inc, aop, pan, tau, plx, mtot, mass_for_Kamp=None, tau_ref_epoch=58849, tolerance=1e-9, max_iter=100, tau_warning=True):
>>>>>>> fd5f9a27
    """
    Returns the separation and radial velocity of the body given array of
    orbital parameters (size n_orbs) at given epochs (array of size n_dates)

    Based on orbit solvers from James Graham and Rob De Rosa. Adapted by Jason Wang and Henry Ngo.

    Args:
        epochs (np.array): MJD times for which we want the positions of the planet
        sma (np.array): semi-major axis of orbit [au]
        ecc (np.array): eccentricity of the orbit [0,1]
        inc (np.array): inclination [radians]
        aop (np.array): argument of periastron [radians]
        pan (np.array): longitude of the ascending node [radians]
        tau (np.array): epoch of periastron passage in fraction of orbital period past MJD=0 [0,1]
        plx (np.array): parallax [mas]
        mtot (np.array): total mass of the two-body orbit (M_* + M_planet) [Solar masses]
        mass_for_Kamp (np.array, optional): mass of the body that causes the RV signal.
            For example, if you want to return the stellar RV, this is the planet mass.
            If you want to return the planetary RV, this is the stellar mass. [Solar masses].
            For planet mass ~ 0, mass_for_Kamp ~ M_tot, and function returns planetary RV (default).
        tau_ref_epoch (float, optional): reference date that tau is defined with respect to (i.e., tau=0)
        tolerance (float, optional): absolute tolerance of iterative computation. Defaults to 1e-9.
        max_iter (int, optional): maximum number of iterations before switching. Defaults to 100.
        tau_warning (bool, optional, depricating): temporary argument to warn users about tau_ref_epoch default value change. 
            Users that are calling this function themsleves should receive a warning since default is True. 
            To be removed when tau_ref_epoch change is fully propogated to users. Users can turn it off to stop getting the warning.

    Return:
        3-tuple:

            raoff (np.array): array-like (n_dates x n_orbs) of RA offsets between the bodies
            (origin is at the other body) [mas]

            deoff (np.array): array-like (n_dates x n_orbs) of Dec offsets between the bodies [mas]

            vz (np.array): array-like (n_dates x n_orbs) of radial velocity of one of the bodies
                (see `mass_for_Kamp` description)  [km/s]

    Written: Jason Wang, Henry Ngo, 2018
    """
    if tau_warning:
        warnings.warn("tau_ref_epoch default for kepler.calc_orbit is 58849 now instead of 0 MJD. "
                      "Please check that this does not break your code. You can turn off this warning by setting "
                      "tau_warning=False when you call kepler.calc_orbit.")

    n_orbs = np.size(sma)  # num sets of input orbital parameters
    n_dates = np.size(epochs)  # number of dates to compute offsets and vz

    # return planetary RV if `mass_for_Kamp` is not defined
    if mass_for_Kamp is None:
        mass_for_Kamp = mtot

    # Necessary for _calc_ecc_anom, for now
    if np.isscalar(epochs):  # just in case epochs is given as a scalar
        epochs = np.array([epochs])
    ecc_arr = np.tile(ecc, (n_dates, 1))

    # Compute period (from Kepler's third law) and mean motion
    period = np.sqrt(4*np.pi**2.0*(sma*u.AU)**3/(consts.G*(mtot*u.Msun)))
    period = period.to(u.day).value
    mean_motion = 2*np.pi/(period)  # in rad/day

    # # compute mean anomaly (size: n_orbs x n_dates)
    manom = (mean_motion*(epochs[:, None] - tau_ref_epoch) - 2*np.pi*tau) % (2.0*np.pi)
    # compute eccentric anomalies (size: n_orbs x n_dates)
    eanom = _calc_ecc_anom(manom, ecc_arr, tolerance=tolerance, max_iter=max_iter)
    # compute the true anomalies (size: n_orbs x n_dates)
    # Note: matrix multiplication makes the shapes work out here and below
    tanom = 2.*np.arctan(np.sqrt((1.0 + ecc)/(1.0 - ecc))*np.tan(0.5*eanom))
    # compute 3-D orbital radius of second body (size: n_orbs x n_dates)
    radius = sma * (1.0 - ecc * np.cos(eanom))

    # compute ra/dec offsets (size: n_orbs x n_dates)
    # math from James Graham. Lots of trig
    c2i2 = np.cos(0.5*inc)**2
    s2i2 = np.sin(0.5*inc)**2
    arg1 = tanom + aop + pan
    arg2 = tanom + aop - pan
    c1 = np.cos(arg1)
    c2 = np.cos(arg2)
    s1 = np.sin(arg1)
    s2 = np.sin(arg2)

    # updated sign convention for Green Eq. 19.4-19.7
    raoff = radius * (c2i2*s1 - s2i2*s2) * plx
    deoff = radius * (c2i2*c1 + s2i2*c2) * plx

    # compute the radial velocity (vz) of the body (size: n_orbs x n_dates)
    # first comptue the RV semi-amplitude (size: n_orbs x n_dates)
    Kv = np.sqrt(consts.G / (1.0 - ecc**2)) * (mass_for_Kamp * u.Msun *
                                               np.sin(inc)) / np.sqrt(mtot * u.Msun) / np.sqrt(sma * u.au)
    # Convert to km/s
    Kv = Kv.to(u.km/u.s)

    # compute the vz
    vz = Kv.value * (ecc*np.cos(aop) + np.cos(aop + tanom))
    # Squeeze out extra dimension (useful if n_orbs = 1, does nothing if n_orbs > 1)
    vz = np.squeeze(vz)[()]
    return raoff, deoff, vz

def _calc_ecc_anom(manom, ecc, tolerance=1e-9, max_iter=100, use_c=False, use_opencl=False):
    """
    Computes the eccentric anomaly from the mean anomlay.
    Code from Rob De Rosa's orbit solver (e < 0.95 use Newton, e >= 0.95 use Mikkola)

    Args:
        manom (float/np.array): mean anomaly, either a scalar or np.array of any shape
        ecc (float/np.array): eccentricity, either a scalar or np.array of the same shape as manom
        tolerance (float, optional): absolute tolerance of iterative computation. Defaults to 1e-9.
        max_iter (int, optional): maximum number of iterations before switching. Defaults to 100.
    Return:
        eanom (float/np.array): eccentric anomalies, same shape as manom

    Written: Jason Wang, 2018
    """

    if np.isscalar(ecc) or (np.shape(manom) == np.shape(ecc)):
        pass
    else:
        raise ValueError("ecc must be a scalar, or ecc.shape == manom.shape")

    # If manom is a scalar, make it into a one-element array
    if np.isscalar(manom):
        manom = np.array((manom, ))

    # If ecc is a scalar, make it the same shape as manom
    if np.isscalar(ecc):
        ecc = np.full(np.shape(manom), ecc)

    # Initialize eanom array
    eanom = np.full(np.shape(manom), np.nan)

    # Save some boolean arrays
    ecc_zero = ecc == 0.0
    ecc_low = ecc < 0.95

    # First deal with e == 0 elements
    ind_zero = np.where(ecc_zero)
    if len(ind_zero[0]) > 0:
        eanom[ind_zero] = manom[ind_zero]

    # Now low eccentricities
    ind_low = np.where(~ecc_zero & ecc_low)
    ind_high = np.where(~ecc_zero & ~ecc_low)
    #ind_high = np.array(0)
    if clext and use_opencl:
        if len(ind_low[0]) > 0: 
            eanom[ind_low] = _openCL_newton_solver(manom[ind_low], ecc[ind_low], tolerance=tolerance, max_iter=max_iter)
            # the CL solver returns eanom = -1 if it doesnt converge after max_iter iterations
            m_one = eanom == -1
            ind_high = np.where(~ecc_zero & ~ecc_low | m_one)
    elif cext and use_c:
        if len(ind_low[0]) > 0: 
            eanom[ind_low] = _kepler._c_newton_solver(manom[ind_low], ecc[ind_low], tolerance=tolerance, max_iter=max_iter)
            # the C solver returns eanom = -1 if it doesnt converge after max_iter iterations
            m_one = eanom == -1
            ind_high = np.where(~ecc_zero & ~ecc_low | m_one)
    else:
        if len(ind_low[0]) > 0:
            eanom[ind_low] = _newton_solver(
                manom[ind_low], ecc[ind_low], tolerance=tolerance, max_iter=max_iter)
        ind_high = np.where(~ecc_zero & ~ecc_low)

    # Now high eccentricities
    if len(ind_high[0]) > 0: 
        eanom[ind_high] = _mikkola_solver_wrapper(manom[ind_high], ecc[ind_high], use_c)

    return np.squeeze(eanom)[()]

<<<<<<< HEAD
def _openCL_newton_solver(manom, ecc, tolerance=1e-9, max_iter=100, eanom0=None):
    # Ensure manom and ecc are np.array (might get passed as astropy.Table Columns instead)
    manom = np.array(manom)
    ecc = np.array(ecc)

    # Initialize at E=M, E=pi is better at very high eccentricities
    if eanom0 is None:
        eanom = np.copy(manom)
    else:
        eanom = np.copy(eanom0)

    #print("len manom: {}, {}".format(manom.size, ecc.size))
    cl.enqueue_copy(queue, manom_buf, manom)
    cl.enqueue_copy(queue, ecc_buf, ecc)
    
    cl.enqueue_copy(queue, params_buf, params).wait()

    global_size = manom.shape
    local_size = None
    prg.newton_gpu(queue, global_size, local_size, manom_buf, ecc_buf, eanom_buf, params_buf)
    queue.finish()

    cl.enqueue_copy(queue, eanom, eanom_buf).wait()
    return eanom
=======
>>>>>>> fd5f9a27

def _newton_solver(manom, ecc, tolerance=1e-9, max_iter=100, eanom0=None):
    """
    Newton-Raphson solver for eccentric anomaly.
    Args:
        manom (np.array): array of mean anomalies
        ecc (np.array): array of eccentricities
        eanom0 (np.array): array of first guess for eccentric anomaly, same shape as manom (optional)
    Return:
        eanom (np.array): array of eccentric anomalies

    Written: Rob De Rosa, 2018

    """
    # Ensure manom and ecc are np.array (might get passed as astropy.Table Columns instead)
    manom = np.array(manom)
    ecc = np.array(ecc)

    # Initialize at E=M, E=pi is better at very high eccentricities
    if eanom0 is None:
        eanom = np.copy(manom)
    else:
        eanom = np.copy(eanom0)

    # Let's do one iteration to start with
    eanom -= (eanom - (ecc * np.sin(eanom)) - manom) / (1.0 - (ecc * np.cos(eanom)))

    diff = (eanom - (ecc * np.sin(eanom)) - manom) / (1.0 - (ecc * np.cos(eanom)))
    abs_diff = np.abs(diff)
    ind = np.where(abs_diff > tolerance)
    niter = 0
    while ((ind[0].size > 0) and (niter <= max_iter)):
        eanom[ind] -= diff[ind]
        # If it hasn't converged after half the iterations are done, try starting from pi
        if niter == (max_iter//2):
            eanom[ind] = np.pi
        diff[ind] = (eanom[ind] - (ecc[ind] * np.sin(eanom[ind])) - manom[ind]) / \
            (1.0 - (ecc[ind] * np.cos(eanom[ind])))
        abs_diff[ind] = np.abs(diff[ind])
        ind = np.where(abs_diff > tolerance)
        niter += 1

    if niter >= max_iter:
        print(manom[ind], eanom[ind], diff[ind], ecc[ind], '> {} iter.'.format(max_iter))
        eanom[ind] = _mikkola_solver_wrapper(manom[ind], ecc[ind], use_c) # Send remaining orbits to the analytical version, this has not happened yet...

    return eanom

def _mikkola_solver_wrapper(manom, ecc, use_c):
    """
    Analtyical Mikkola solver (S. Mikkola. 1987. Celestial Mechanics, 40, 329-334.) for the eccentric anomaly.
    Wrapper for the python implemenation of the IDL version. From Rob De Rosa.

    Args:
        manom (np.array): array of mean anomalies between 0 and 2pi
        ecc (np.array): eccentricity
    Return:
        eanom (np.array): array of eccentric anomalies

    Written: Jason Wang, 2018
    """

    ind_change = np.where(manom > np.pi)
    manom[ind_change] = (2.0 * np.pi) - manom[ind_change]
    if cext and use_c:
        eanom = _kepler._c_mikkola_solver(manom, ecc)
    else:
        eanom = _mikkola_solver(manom, ecc)
    eanom[ind_change] = (2.0 * np.pi) - eanom[ind_change]

    return eanom


def _mikkola_solver(manom, ecc):
    """
    Analtyical Mikkola solver for the eccentric anomaly.
    Adapted from IDL routine keplereq.pro by Rob De Rosa http://www.lpl.arizona.edu/~bjackson/idl_code/keplereq.pro

    Args:
        manom (float or np.array): mean anomaly, must be between 0 and pi.
        ecc (float or np.array): eccentricity
    Return:
        eanom (np.array): array of eccentric anomalies

    Written: Jason Wang, 2018
    """

    alpha = (1.0 - ecc) / ((4.0 * ecc) + 0.5)
    beta = (0.5 * manom) / ((4.0 * ecc) + 0.5)

    aux = np.sqrt(beta**2.0 + alpha**3.0)
    z = np.abs(beta + aux)**(1.0/3.0)

    s0 = z - (alpha/z)
    s1 = s0 - (0.078*(s0**5.0)) / (1.0 + ecc)
    e0 = manom + (ecc * (3.0*s1 - 4.0*(s1**3.0)))

    se0 = np.sin(e0)
    ce0 = np.cos(e0)

    f = e0-ecc*se0-manom
    f1 = 1.0-ecc*ce0
    f2 = ecc*se0
    f3 = ecc*ce0
    f4 = -f2
    u1 = -f/f1
    u2 = -f/(f1+0.5*f2*u1)
    u3 = -f/(f1+0.5*f2*u2+(1.0/6.0)*f3*u2*u2)
    u4 = -f/(f1+0.5*f2*u3+(1.0/6.0)*f3*u3*u3+(1.0/24.0)*f4*(u3**3.0))

    return (e0 + u4)<|MERGE_RESOLUTION|>--- conflicted
+++ resolved
@@ -14,8 +14,6 @@
 equation solver. Falling back to the slower NumPy implementation.")
     cext = False
 
-
-<<<<<<< HEAD
 
 try:
     import pyopencl as cl
@@ -52,10 +50,7 @@
     clext = False
 
 
-def calc_orbit(epochs, sma, ecc, inc, aop, pan, tau, plx, mtot, mass_for_Kamp=None, tau_ref_epoch=0, tolerance=1e-9, max_iter=100):
-=======
 def calc_orbit(epochs, sma, ecc, inc, aop, pan, tau, plx, mtot, mass_for_Kamp=None, tau_ref_epoch=58849, tolerance=1e-9, max_iter=100, tau_warning=True):
->>>>>>> fd5f9a27
     """
     Returns the separation and radial velocity of the body given array of
     orbital parameters (size n_orbs) at given epochs (array of size n_dates)
@@ -225,7 +220,6 @@
 
     return np.squeeze(eanom)[()]
 
-<<<<<<< HEAD
 def _openCL_newton_solver(manom, ecc, tolerance=1e-9, max_iter=100, eanom0=None):
     # Ensure manom and ecc are np.array (might get passed as astropy.Table Columns instead)
     manom = np.array(manom)
@@ -250,8 +244,6 @@
 
     cl.enqueue_copy(queue, eanom, eanom_buf).wait()
     return eanom
-=======
->>>>>>> fd5f9a27
 
 def _newton_solver(manom, ecc, tolerance=1e-9, max_iter=100, eanom0=None):
     """
