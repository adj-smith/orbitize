--- conflicted
+++ resolved
@@ -45,20 +45,12 @@
         taken at the same epoch), ``read_file()`` will generate a separate output row for
         each valid set.
 
-<<<<<<< HEAD
-    .. Warning:: For now, ``orbitize`` only accepts astrometric measurements for one
-        secondary body. In a future release, it will also handle astrometric measurements for
-        multiple secondaries, RV measurements of the primary and secondar(ies), and astrometric
-        measurements of the primary. Stay tuned!
-
     For RA/Dec and Sep/PA, you can also specify a covariance term. This is useful when your error ellipse
     is tilted with respect to the RA/Dec or Sep/PA. The covariance term is the off diagonal element of the 
     covariance matrix: C = [[C_11, C_12], [C_12, C_22]]. Here C_11 = quant1_err^2 and C_22 = quant2_err^2
     and C_12 is the off diagonal term specified. You can specify either as radec_cov or seppa_cov. The former
     has units of mas^2, while the latter has units of mas deg.
 
-=======
->>>>>>> 87864e13
     Alternatively, you can also supply a data file with the columns already corresponding to
     the orbitize format (see the example in description of what this method returns). This may
     be useful if you are wanting to use the output of the `write_orbitize_input` method.
